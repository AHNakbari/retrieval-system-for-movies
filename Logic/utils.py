from typing import Dict, List
<<<<<<< HEAD
from Logic.core.search import SearchEngine
from Logic.core.spell_correction import SpellCorrection
from Logic.core.snippet import Snippet
from Logic.core.indexer.indexes_enum import Indexes, Index_types
import string
import json

try:
    with open('Logic/core/crawler/IMDB_crawled.json', 'r', encoding="utf-8") as f:
        data = json.load(f)
except FileNotFoundError:
    print("IMDB_crawled.json not found, initializing an empty list or dict.")
    data = {}
movies_dataset = data
search_engine = SearchEngine('Logic/core')
=======
from .core.search import SearchEngine
from .core.utility.spell_correction import SpellCorrection
from .core.utility.snippet import Snippet
from .core.indexer.indexes_enum import Indexes, Index_types
import json

movies_dataset = None  # TODO: load your movies dataset (from the json file you saved your indexes in), here
# You can refer to `get_movie_by_id` to see how this is used.
# search_engine = SearchEngine()
>>>>>>> c9c2d2e3


def correct_text(text: str, all_documents: List[dict]) -> str:
    """
    Correct the give query text, if it is misspelled using Jacard similarity

    Paramters
    ---------
    text: str
        The query text
    all_documents : list of str
        The input documents.

    Returns
    str
        The corrected form of the given text
    """
<<<<<<< HEAD
    all_documents_string = list()
    for movie in all_documents:
        all_documents_string.extend(movie['stars'])
        all_documents_string.extend(movie['genres'])
        all_documents_string.extend(movie['summaries'])

    for idx, term in enumerate(all_documents_string):
        all_documents_string[idx] = term.translate(str.maketrans('', '', string.punctuation))
    spell_correction_obj = SpellCorrection(all_documents_string)
    text = spell_correction_obj.spell_check(text)
=======
    # TODO: You can add any preprocessing steps here, if needed!
    # spell_correction_obj = SpellCorrection(all_documents)
    # text = spell_correction_obj.spell_check(text)
>>>>>>> c9c2d2e3
    return text


def search(
    query: str,
    max_result_count: int,
    method: str = "ltn-lnn",
    weights: list = [0.3, 0.3, 0.4],
    should_print=False,
    preferred_genre: str = None,
):
    """
    Finds relevant documents to query

    Parameters
    ---------------------------------------------------------------------------------------------------
    query:
        The query text

    max_result_count: Return top 'max_result_count' docs which have the highest scores.
                      notice that if max_result_count = -1, then you have to return all docs

    method: 'ltn.lnn' or 'ltc.lnc' or 'OkapiBM25'

    weights:
        The list, containing importance weights in the search result for each of these items:
            Indexes.STARS: weights[0],
            Indexes.GENRES: weights[1],
            Indexes.SUMMARIES: weights[2],

    preferred_genre:
        A list containing preference rates for each genre. If None, the preference rates are equal.
        (You can leave it None for now)

    Returns
    ----------------------------------------------------------------------------------------------------
    list
    Retrieved documents with snippet
    """
<<<<<<< HEAD
    weights = {
        Indexes.STARS: weights[0],
        Indexes.GENRES: weights[1],
        Indexes.SUMMARIES: weights[2],
    }
    return search_engine.search(
        query, method, weights, max_results=max_result_count, safe_ranking=True
    )
=======
    # weights = ...  # TODO
    # return search_engine.search(
    #     query, method, weights, max_results=max_result_count, safe_ranking=True
    # )
    return None
>>>>>>> c9c2d2e3


def get_movie_by_id(id: str, movies_dataset: List[Dict[str, str]]) -> Dict[str, str]:
    """
    Get movie by its id

    Parameters
    ---------------------------------------------------------------------------------------------------
    id: str
        The id of the movie

    movies_dataset: List[Dict[str, str]]
        The dataset of movies

    Returns
    ----------------------------------------------------------------------------------------------------
    dict
        The movie with the given id
    """
<<<<<<< HEAD
    result = {}
    for movie in movies_dataset:
        if movie['id'] == id:
            result = movie
            break

    result["Image_URL"] = (
        "https://m.media-amazon.com/images/M/MV5BNDE3ODcxYzMtY2YzZC00NmNlLWJiNDMtZDViZWM2MzIxZDYwXkEyXkFqcGdeQXVyNjAwNDUxODI@._V1_.jpg"

    )
    result["URL"] = (
        f"https://www.imdb.com/title/{result['id']}"
    )
    return result
=======
    # result = movies_dataset.get(
    #     id,
    #     {
    #         "Title": "This is movie's title",
    #         "Summary": "This is a summary",
    #         "URL": "https://www.imdb.com/title/tt0111161/",
    #         "Cast": ["Morgan Freeman", "Tim Robbins"],
    #         "Genres": ["Drama", "Crime"],
    #         "Image_URL": "https://m.media-amazon.com/images/M/MV5BNDE3ODcxYzMtY2YzZC00NmNlLWJiNDMtZDViZWM2MzIxZDYwXkEyXkFqcGdeQXVyNjAwNDUxODI@._V1_.jpg",
    #     },
    # )

    # result["Image_URL"] = (
    #     "https://m.media-amazon.com/images/M/MV5BNDE3ODcxYzMtY2YzZC00NmNlLWJiNDMtZDViZWM2MzIxZDYwXkEyXkFqcGdeQXVyNjAwNDUxODI@._V1_.jpg"  # a default picture for selected movies
    # )
    # result["URL"] = (
    #     f"https://www.imdb.com/title/{result['id']}"  # The url pattern of IMDb movies
    # )
    # return result
    return None
>>>>>>> c9c2d2e3
<|MERGE_RESOLUTION|>--- conflicted
+++ resolved
@@ -1,8 +1,7 @@
 from typing import Dict, List
-<<<<<<< HEAD
 from Logic.core.search import SearchEngine
-from Logic.core.spell_correction import SpellCorrection
-from Logic.core.snippet import Snippet
+from Logic.core.utility.spell_correction import SpellCorrection
+from Logic.core.utility.snippet import Snippet
 from Logic.core.indexer.indexes_enum import Indexes, Index_types
 import string
 import json
@@ -14,18 +13,7 @@
     print("IMDB_crawled.json not found, initializing an empty list or dict.")
     data = {}
 movies_dataset = data
-search_engine = SearchEngine('Logic/core')
-=======
-from .core.search import SearchEngine
-from .core.utility.spell_correction import SpellCorrection
-from .core.utility.snippet import Snippet
-from .core.indexer.indexes_enum import Indexes, Index_types
-import json
-
-movies_dataset = None  # TODO: load your movies dataset (from the json file you saved your indexes in), here
-# You can refer to `get_movie_by_id` to see how this is used.
-# search_engine = SearchEngine()
->>>>>>> c9c2d2e3
+search_engine = SearchEngine('../core')
 
 
 def correct_text(text: str, all_documents: List[dict]) -> str:
@@ -43,7 +31,6 @@
     str
         The corrected form of the given text
     """
-<<<<<<< HEAD
     all_documents_string = list()
     for movie in all_documents:
         all_documents_string.extend(movie['stars'])
@@ -54,11 +41,6 @@
         all_documents_string[idx] = term.translate(str.maketrans('', '', string.punctuation))
     spell_correction_obj = SpellCorrection(all_documents_string)
     text = spell_correction_obj.spell_check(text)
-=======
-    # TODO: You can add any preprocessing steps here, if needed!
-    # spell_correction_obj = SpellCorrection(all_documents)
-    # text = spell_correction_obj.spell_check(text)
->>>>>>> c9c2d2e3
     return text
 
 
@@ -98,7 +80,6 @@
     list
     Retrieved documents with snippet
     """
-<<<<<<< HEAD
     weights = {
         Indexes.STARS: weights[0],
         Indexes.GENRES: weights[1],
@@ -107,13 +88,6 @@
     return search_engine.search(
         query, method, weights, max_results=max_result_count, safe_ranking=True
     )
-=======
-    # weights = ...  # TODO
-    # return search_engine.search(
-    #     query, method, weights, max_results=max_result_count, safe_ranking=True
-    # )
-    return None
->>>>>>> c9c2d2e3
 
 
 def get_movie_by_id(id: str, movies_dataset: List[Dict[str, str]]) -> Dict[str, str]:
@@ -133,7 +107,6 @@
     dict
         The movie with the given id
     """
-<<<<<<< HEAD
     result = {}
     for movie in movies_dataset:
         if movie['id'] == id:
@@ -147,26 +120,4 @@
     result["URL"] = (
         f"https://www.imdb.com/title/{result['id']}"
     )
-    return result
-=======
-    # result = movies_dataset.get(
-    #     id,
-    #     {
-    #         "Title": "This is movie's title",
-    #         "Summary": "This is a summary",
-    #         "URL": "https://www.imdb.com/title/tt0111161/",
-    #         "Cast": ["Morgan Freeman", "Tim Robbins"],
-    #         "Genres": ["Drama", "Crime"],
-    #         "Image_URL": "https://m.media-amazon.com/images/M/MV5BNDE3ODcxYzMtY2YzZC00NmNlLWJiNDMtZDViZWM2MzIxZDYwXkEyXkFqcGdeQXVyNjAwNDUxODI@._V1_.jpg",
-    #     },
-    # )
-
-    # result["Image_URL"] = (
-    #     "https://m.media-amazon.com/images/M/MV5BNDE3ODcxYzMtY2YzZC00NmNlLWJiNDMtZDViZWM2MzIxZDYwXkEyXkFqcGdeQXVyNjAwNDUxODI@._V1_.jpg"  # a default picture for selected movies
-    # )
-    # result["URL"] = (
-    #     f"https://www.imdb.com/title/{result['id']}"  # The url pattern of IMDb movies
-    # )
-    # return result
-    return None
->>>>>>> c9c2d2e3
+    return result