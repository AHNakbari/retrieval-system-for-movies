import json
import numpy as np
<<<<<<< HEAD
from Logic.core.preprocess.preprocess import Preprocessor
from Logic.core.indexer.indexes_enum import Indexes, Index_types
from Logic.core.indexer.index_reader import Index_reader
from Logic.core.scorer import Scorer
=======
from .utility import Preprocessor, Scorer
from .indexer import Indexes, Index_types, Index_reader
>>>>>>> c9c2d2e3


class SearchEngine:
    def __init__(self, base_path: str = '../core'):
        """
        Initializes the search engine.
        """
<<<<<<< HEAD
        self.index_path = base_path + "/indexer/index/"
        self.stopword_path = base_path + "/preprocess/stopwords.txt"
        self.document_indexes = {
            Indexes.STARS: Index_reader(self.index_path, Indexes.STARS),
            Indexes.GENRES: Index_reader(self.index_path, Indexes.GENRES),
            Indexes.SUMMARIES: Index_reader(self.index_path, Indexes.SUMMARIES)
        }
        self.tiered_index = {
            Indexes.STARS: Index_reader(self.index_path, Indexes.STARS, Index_types.TIERED),
            Indexes.GENRES: Index_reader(self.index_path, Indexes.GENRES, Index_types.TIERED),
            Indexes.SUMMARIES: Index_reader(self.index_path, Indexes.SUMMARIES, Index_types.TIERED)
        }
        self.document_lengths_index = {
            Indexes.STARS: Index_reader(self.index_path, Indexes.STARS, Index_types.DOCUMENT_LENGTH),
            Indexes.GENRES: Index_reader(self.index_path, Indexes.GENRES, Index_types.DOCUMENT_LENGTH),
            Indexes.SUMMARIES: Index_reader(self.index_path, Indexes.SUMMARIES, Index_types.DOCUMENT_LENGTH)
        }
        self.metadata_index = Index_reader(self.index_path, Indexes.DOCUMENTS, Index_types.METADATA)

    def search(self, query, method, weights, safe_ranking=True, max_results=10):
=======
        path = "/index"
        self.document_indexes = {
            Indexes.STARS: Index_reader(path, Indexes.STARS),
            Indexes.GENRES: Index_reader(path, Indexes.GENRES),
            Indexes.SUMMARIES: Index_reader(path, Indexes.SUMMARIES),
        }
        self.tiered_index = {
            Indexes.STARS: Index_reader(path, Indexes.STARS, Index_types.TIERED),
            Indexes.GENRES: Index_reader(path, Indexes.GENRES, Index_types.TIERED),
            Indexes.SUMMARIES: Index_reader(
                path, Indexes.SUMMARIES, Index_types.TIERED
            ),
        }
        self.document_lengths_index = {
            Indexes.STARS: Index_reader(
                path, Indexes.STARS, Index_types.DOCUMENT_LENGTH
            ),
            Indexes.GENRES: Index_reader(
                path, Indexes.GENRES, Index_types.DOCUMENT_LENGTH
            ),
            Indexes.SUMMARIES: Index_reader(
                path, Indexes.SUMMARIES, Index_types.DOCUMENT_LENGTH
            ),
        }
        self.metadata_index = Index_reader(
            path, Indexes.DOCUMENTS, Index_types.METADATA
        )

    def search(
        self,
        query,
        method,
        weights,
        safe_ranking=True,
        max_results=10,
        smoothing_method=None,
        alpha=0.5,
        lamda=0.5,
    ):
>>>>>>> c9c2d2e3
        """
        searches for the query in the indexes.

        Parameters
        ----------
        query : str
            The query to search for.
        method : str ((n|l)(n|t)(n|c).(n|l)(n|t)(n|c)) | OkapiBM25 | Unigram
            The method to use for searching.
        weights: dict
            The weights of the fields.
        safe_ranking : bool
            If True, the search engine will search in whole index and then rank the results.
            If False, the search engine will search in tiered index.
        max_results : int
            The maximum number of results to return. If None, all results are returned.
        smoothing_method : str (bayes | naive | mixture)
            The method used for smoothing the probabilities in the unigram model.
        alpha : float, optional
            The parameter used in bayesian smoothing method. Defaults to 0.5.
        lamda : float, optional
            The parameter used in some smoothing methods to balance between the document
            probability and the collection probability. Defaults to 0.5.

        Returns
        -------
        list
            A list of tuples containing the document IDs and their scores sorted by their scores.
        """
<<<<<<< HEAD

        preprocessor = Preprocessor([query], self.stopword_path)
        query = preprocessor.preprocess_pipline(query)
=======
        preprocessor = Preprocessor([query])
        query = preprocessor.preprocess()[0]
>>>>>>> c9c2d2e3

        scores = {}
        if method == "unigram":
            self.find_scores_with_unigram_model(
                query, smoothing_method, weights, scores, alpha, lamda
            )
        elif safe_ranking:
            self.find_scores_with_safe_ranking(query, method, weights, scores)
        else:
            self.find_scores_with_unsafe_ranking(
                query, method, weights, max_results, scores
            )

        final_scores = {}

        self.aggregate_scores(weights, scores, final_scores)

        result = sorted(final_scores.items(), key=lambda x: x[1], reverse=True)
        if max_results is not None:
            result = result[:max_results]

        return result

    def aggregate_scores(self, weights, scores, final_scores):
        """
        Aggregates the scores of the fields.

        Parameters
        ----------
        weights : dict
            The weights of the fields.
        scores : dict
            The scores of the fields.
        final_scores : dict
            The final scores of the documents.
        """
        for field, weight in weights.items():
            for doc_id, score in scores[field].items():
                if doc_id in final_scores:
                    final_scores[doc_id] += score * weight
                else:
                    final_scores[doc_id] = score * weight

    def find_scores_with_unsafe_ranking(
        self, query, method, weights, max_results, scores
    ):
        """
        Finds the scores of the documents using the unsafe ranking method using the tiered index.

        Parameters
        ----------
        query: List[str]
            The query to be scored
        method : str ((n|l)(n|t)(n|c).(n|l)(n|t)(n|c)) | OkapiBM25
            The method to use for searching.
        weights: dict
            The weights of the fields.
        max_results : int
            The maximum number of results to return.
        scores : dict
            The scores of the documents.
        """
        for field in weights:
            for tier in ["first_tier", "second_tier", "third_tier"]:
<<<<<<< HEAD
                tier_index = self.tiered_index[field].index[tier]
                number_of_documents = self.metadata_index.index['document_count']
                scorer = Scorer(tier_index, number_of_documents)
                if method == "OkapiBM25":
                    document_length_index = self.document_lengths_index[field].index
                    average_length = self.metadata_index.index['average_document_length'][field.value]
                    score = scorer.compute_scores_with_okapi_bm25(query, average_length, document_length_index)
                else:
                    score = scorer.compute_scores_with_vector_space_model(query, method)
                scores[field] = self.merge_scores(scores[field], score)

                if len(scores[field]) >= max_results:
                    break
=======
                # TODO
                pass
>>>>>>> c9c2d2e3

    def find_scores_with_safe_ranking(self, query, method, weights, scores):
        """
        Finds the scores of the documents using the safe ranking method.

        Parameters
        ----------
        query: List[str]
            The query to be scored
        method : str ((n|l)(n|t)(n|c).(n|l)(n|t)(n|c)) | OkapiBM25
            The method to use for searching.
        weights: dict
            The weights of the fields.
        scores : dict
            The scores of the documents.
        """

        for field in weights:
<<<<<<< HEAD
            index = self.document_indexes[field].index
            number_of_documents = self.metadata_index.index['document_count']
            scorer = Scorer(index, number_of_documents)
            if method == "OkapiBM25":
                document_length_index = self.document_lengths_index[field].index
                average_length = self.metadata_index.index['average_document_length'][field.value]
                score = scorer.compute_scores_with_okapi_bm25(query, average_length, document_length_index)
            else:
                score = scorer.compute_scores_with_vector_space_model(query, method)
            scores[field] = score
=======
            # TODO
            pass
>>>>>>> c9c2d2e3

    def find_scores_with_unigram_model(
        self, query, smoothing_method, weights, scores, alpha=0.5, lamda=0.5
    ):
        """
        Calculates the scores for each document based on the unigram model.

        Parameters
        ----------
        query : str
            The query to search for.
        smoothing_method : str (bayes | naive | mixture)
            The method used for smoothing the probabilities in the unigram model.
        weights : dict
            A dictionary mapping each field (e.g., 'stars', 'genres', 'summaries') to its weight in the final score. Fields with a weight of 0 are ignored.
        scores : dict
            The scores of the documents.
        alpha : float, optional
            The parameter used in bayesian smoothing method. Defaults to 0.5.
        lamda : float, optional
            The parameter used in some smoothing methods to balance between the document
            probability and the collection probability. Defaults to 0.5.
        """
        # TODO
        pass

    def merge_scores(self, scores1, scores2):
        """
        Merges two dictionaries of scores.

        Parameters
        ----------
        scores1 : dict
            The first dictionary of scores.
        scores2 : dict
            The second dictionary of scores.

        Returns
        -------
        dict
            The merged dictionary of scores.
        """
<<<<<<< HEAD
        merged_scores = scores1.copy()
        for doc_id, score in scores2.items():
            if doc_id in merged_scores:
                merged_scores[doc_id] += score
            else:
                merged_scores[doc_id] = score
        return merged_scores
=======

        # TODO
>>>>>>> c9c2d2e3


if __name__ == "__main__":
    search_engine = SearchEngine()
    query = "spider man in wonderland"
<<<<<<< HEAD
    method = "OkapiBM25"
    weights = {
        Indexes.STARS: 1,
        Indexes.GENRES: 1,
        Indexes.SUMMARIES: 1
    }
=======
    method = "lnc.ltc"
    weights = {Indexes.STARS: 1, Indexes.GENRES: 1, Indexes.SUMMARIES: 1}
>>>>>>> c9c2d2e3
    result = search_engine.search(query, method, weights)
    print(result)<|MERGE_RESOLUTION|>--- conflicted
+++ resolved
@@ -1,22 +1,17 @@
 import json
 import numpy as np
-<<<<<<< HEAD
 from Logic.core.preprocess.preprocess import Preprocessor
 from Logic.core.indexer.indexes_enum import Indexes, Index_types
 from Logic.core.indexer.index_reader import Index_reader
-from Logic.core.scorer import Scorer
-=======
-from .utility import Preprocessor, Scorer
-from .indexer import Indexes, Index_types, Index_reader
->>>>>>> c9c2d2e3
+from Logic.core.utility.scorer import Scorer
 
 
 class SearchEngine:
     def __init__(self, base_path: str = '../core'):
         """
         Initializes the search engine.
-        """
-<<<<<<< HEAD
+
+        """
         self.index_path = base_path + "/indexer/index/"
         self.stopword_path = base_path + "/preprocess/stopwords.txt"
         self.document_indexes = {
@@ -36,36 +31,6 @@
         }
         self.metadata_index = Index_reader(self.index_path, Indexes.DOCUMENTS, Index_types.METADATA)
 
-    def search(self, query, method, weights, safe_ranking=True, max_results=10):
-=======
-        path = "/index"
-        self.document_indexes = {
-            Indexes.STARS: Index_reader(path, Indexes.STARS),
-            Indexes.GENRES: Index_reader(path, Indexes.GENRES),
-            Indexes.SUMMARIES: Index_reader(path, Indexes.SUMMARIES),
-        }
-        self.tiered_index = {
-            Indexes.STARS: Index_reader(path, Indexes.STARS, Index_types.TIERED),
-            Indexes.GENRES: Index_reader(path, Indexes.GENRES, Index_types.TIERED),
-            Indexes.SUMMARIES: Index_reader(
-                path, Indexes.SUMMARIES, Index_types.TIERED
-            ),
-        }
-        self.document_lengths_index = {
-            Indexes.STARS: Index_reader(
-                path, Indexes.STARS, Index_types.DOCUMENT_LENGTH
-            ),
-            Indexes.GENRES: Index_reader(
-                path, Indexes.GENRES, Index_types.DOCUMENT_LENGTH
-            ),
-            Indexes.SUMMARIES: Index_reader(
-                path, Indexes.SUMMARIES, Index_types.DOCUMENT_LENGTH
-            ),
-        }
-        self.metadata_index = Index_reader(
-            path, Indexes.DOCUMENTS, Index_types.METADATA
-        )
-
     def search(
         self,
         query,
@@ -77,7 +42,6 @@
         alpha=0.5,
         lamda=0.5,
     ):
->>>>>>> c9c2d2e3
         """
         searches for the query in the indexes.
 
@@ -107,14 +71,9 @@
         list
             A list of tuples containing the document IDs and their scores sorted by their scores.
         """
-<<<<<<< HEAD
 
         preprocessor = Preprocessor([query], self.stopword_path)
         query = preprocessor.preprocess_pipline(query)
-=======
-        preprocessor = Preprocessor([query])
-        query = preprocessor.preprocess()[0]
->>>>>>> c9c2d2e3
 
         scores = {}
         if method == "unigram":
@@ -124,14 +83,12 @@
         elif safe_ranking:
             self.find_scores_with_safe_ranking(query, method, weights, scores)
         else:
-            self.find_scores_with_unsafe_ranking(
-                query, method, weights, max_results, scores
-            )
+            self.find_scores_with_unsafe_ranking(query, method, weights, max_results, scores)
 
         final_scores = {}
 
         self.aggregate_scores(weights, scores, final_scores)
-
+        
         result = sorted(final_scores.items(), key=lambda x: x[1], reverse=True)
         if max_results is not None:
             result = result[:max_results]
@@ -158,9 +115,7 @@
                 else:
                     final_scores[doc_id] = score * weight
 
-    def find_scores_with_unsafe_ranking(
-        self, query, method, weights, max_results, scores
-    ):
+    def find_scores_with_unsafe_ranking(self, query, method, weights, max_results, scores):
         """
         Finds the scores of the documents using the unsafe ranking method using the tiered index.
 
@@ -179,7 +134,6 @@
         """
         for field in weights:
             for tier in ["first_tier", "second_tier", "third_tier"]:
-<<<<<<< HEAD
                 tier_index = self.tiered_index[field].index[tier]
                 number_of_documents = self.metadata_index.index['document_count']
                 scorer = Scorer(tier_index, number_of_documents)
@@ -193,10 +147,6 @@
 
                 if len(scores[field]) >= max_results:
                     break
-=======
-                # TODO
-                pass
->>>>>>> c9c2d2e3
 
     def find_scores_with_safe_ranking(self, query, method, weights, scores):
         """
@@ -215,7 +165,6 @@
         """
 
         for field in weights:
-<<<<<<< HEAD
             index = self.document_indexes[field].index
             number_of_documents = self.metadata_index.index['document_count']
             scorer = Scorer(index, number_of_documents)
@@ -226,10 +175,6 @@
             else:
                 score = scorer.compute_scores_with_vector_space_model(query, method)
             scores[field] = score
-=======
-            # TODO
-            pass
->>>>>>> c9c2d2e3
 
     def find_scores_with_unigram_model(
         self, query, smoothing_method, weights, scores, alpha=0.5, lamda=0.5
@@ -272,7 +217,6 @@
         dict
             The merged dictionary of scores.
         """
-<<<<<<< HEAD
         merged_scores = scores1.copy()
         for doc_id, score in scores2.items():
             if doc_id in merged_scores:
@@ -280,25 +224,16 @@
             else:
                 merged_scores[doc_id] = score
         return merged_scores
-=======
-
-        # TODO
->>>>>>> c9c2d2e3
 
 
 if __name__ == "__main__":
     search_engine = SearchEngine()
     query = "spider man in wonderland"
-<<<<<<< HEAD
     method = "OkapiBM25"
     weights = {
         Indexes.STARS: 1,
         Indexes.GENRES: 1,
         Indexes.SUMMARIES: 1
     }
-=======
-    method = "lnc.ltc"
-    weights = {Indexes.STARS: 1, Indexes.GENRES: 1, Indexes.SUMMARIES: 1}
->>>>>>> c9c2d2e3
     result = search_engine.search(query, method, weights)
     print(result)