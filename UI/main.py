import streamlit as st
import sys
import os
print("Current working directory:", os.getcwd())
from Logic import utils
import time
from enum import Enum
import random
<<<<<<< HEAD
from Logic.core.snippet import Snippet
snippet_obj = Snippet(
    number_of_words_on_each_side=5,
    path="Logic/core/preprocess/stopwords.txt"
)  # You can change this parameter, if needed.
=======
from Logic.core.utility.snippet import Snippet
from Logic.core.link_analysis.analyzer import LinkAnalyzer
from Logic.core.indexer.index_reader import Index_reader, Indexes

snippet_obj = Snippet()
>>>>>>> c9c2d2e3


class color(Enum):
    RED = "#FF0000"
    GREEN = "#00FF00"
    BLUE = "#0000FF"
    YELLOW = "#FFFF00"
    WHITE = "#FFFFFF"
    CYAN = "#00FFFF"
    MAGENTA = "#FF00FF"


def get_top_x_movies_by_rank(x: int, results: list):
    path = "../Logic/core/index/"  # Link to the index folder
    document_index = Index_reader(path, Indexes.DOCUMENTS)
    corpus = []
    root_set = []
    for movie_id, movie_detail in document_index.index.items():
        movie_title = movie_detail["title"]
        stars = movie_detail["stars"]
        corpus.append({"id": movie_id, "title": movie_title, "stars": stars})

    for element in results:
        movie_id = element[0]
        movie_detail = document_index.index[movie_id]
        movie_title = movie_detail["title"]
        stars = movie_detail["stars"]
        root_set.append({"id": movie_id, "title": movie_title, "stars": stars})
    analyzer = LinkAnalyzer(root_set=root_set)
    analyzer.expand_graph(corpus=corpus)
    actors, movies = analyzer.hits(max_result=x)
    return actors, movies


def get_summary_with_snippet(movie_info, query):
    summary = movie_info["first_page_summary"]
    snippet, not_exist_words = snippet_obj.find_snippet(summary, query)
    if "***" in snippet:
        snippet = snippet.split()
        for i in range(len(snippet)):
            current_word = snippet[i]
            if current_word.startswith("***") and current_word.endswith("***"):
                current_word_without_star = current_word[3:-3]
                summary = summary.lower().replace(
                    current_word_without_star,
                    f"<b><font size='4' color={random.choice(list(color)).value}>{current_word_without_star}</font></b>",
                )
    return summary


def search_time(start, end):
    st.success("Search took: {:.6f} milli-seconds".format((end - start) * 1e3))


def search_handling(
    search_button,
    search_term,
    search_max_num,
    search_weights,
    search_method,
    unigram_smoothing,
    alpha,
    lamda,
    filter_button,
    num_filter_results,
):
    if filter_button:
        if "search_results" in st.session_state:
            top_actors, top_movies = get_top_x_movies_by_rank(
                num_filter_results, st.session_state["search_results"]
            )
            st.markdown(f"**Top {num_filter_results} Actors:**")
            actors_ = ", ".join(top_actors)
            st.markdown(
                f"<span style='color:{random.choice(list(color)).value}'>{actors_}</span>",
                unsafe_allow_html=True,
            )
            st.divider()

        st.markdown(f"**Top {num_filter_results} Movies:**")
        for i in range(len(top_movies)):
            card = st.columns([3, 1])
            info = utils.get_movie_by_id(top_movies[i], utils.movies_dataset)
            with card[0].container():
                st.title(info["title"])
                st.markdown(f"[Link to movie]({info['URL']})")
                st.markdown(
                    f"<b><font size = '4'>Summary:</font></b> {get_summary_with_snippet(info, search_term)}",
                    unsafe_allow_html=True,
                )

            with st.container():
                st.markdown("**Directors:**")
                num_authors = len(info["directors"])
                for j in range(num_authors):
                    st.text(info["directors"][j])

            with st.container():
                st.markdown("**Stars:**")
                num_authors = len(info["stars"])
                stars = "".join(star + ", " for star in info["stars"])
                st.text(stars[:-2])

                topic_card = st.columns(1)
                with topic_card[0].container():
                    st.write("Genres:")
                    num_topics = len(info["genres"])
                    for j in range(num_topics):
                        st.markdown(
                            f"<span style='color:{random.choice(list(color)).value}'>{info['genres'][j]}</span>",
                            unsafe_allow_html=True,
                        )
            with card[1].container():
                st.image(info["Image_URL"], use_column_width=True)

            st.divider()
        return

    if search_button:
        corrected_query = utils.correct_text(search_term, utils.all_documents)

        if corrected_query != search_term:
            st.warning(f"Your search terms were corrected to: {corrected_query}")
            # search_term = corrected_query

        with st.spinner("Searching..."):
            time.sleep(0.5)  # for showing the spinner! (can be removed)
            start_time = time.time()
            result = utils.search(
                search_term,
                search_max_num,
                search_method,
                search_weights,
                unigram_smoothing=unigram_smoothing,
                alpha=alpha,
                lamda=lamda,
            )
            if "search_results" in st.session_state:
                st.session_state["search_results"] = result
            print(f"Result: {result}")
            end_time = time.time()
            if len(result) == 0:
                st.warning("No results found!")
                return

            search_time(start_time, end_time)

        for i in range(len(result)):
            card = st.columns([3, 1])
            info = utils.get_movie_by_id(result[i][0], utils.movies_dataset)
            with card[0].container():
                st.title(info["title"])
                st.markdown(f"[Link to movie]({info['URL']})")
                st.write(f"Relevance Score: {result[i][1]}")
                st.markdown(
                    f"<b><font size = '4'>Summary:</font></b> {get_summary_with_snippet(info, search_term)}",
                    unsafe_allow_html=True,
                )

            with st.container():
                st.markdown("**Directors:**")
                num_authors = len(info["directors"])
                for j in range(num_authors):
                    st.text(info["directors"][j])

            with st.container():
                st.markdown("**Stars:**")
                num_authors = len(info["stars"])
                stars = "".join(star + ", " for star in info["stars"])
                st.text(stars[:-2])

                topic_card = st.columns(1)
                with topic_card[0].container():
                    st.write("Genres:")
                    num_topics = len(info["genres"])
                    for j in range(num_topics):
                        st.markdown(
                            f"<span style='color:{random.choice(list(color)).value}'>{info['genres'][j]}</span>",
                            unsafe_allow_html=True,
                        )
            with card[1].container():
                st.image(info["Image_URL"], use_column_width=True)

            st.divider()

        st.session_state["search_results"] = result
        if "filter_state" in st.session_state:
            st.session_state["filter_state"] = (
                "search_results" in st.session_state
                and len(st.session_state["search_results"]) > 0
            )


def main():
    st.title("Search Engine")
    st.write(
        "This is a simple search engine for IMDB movies. You can search through IMDB dataset and find the most relevant movie to your search terms."
    )
    st.markdown(
        '<span style="color:yellow">Developed By: MIR Team at Sharif University</span>',
        unsafe_allow_html=True,
    )

    search_term = st.text_input("Seacrh Term")
    with st.expander("Advanced Search"):
        search_max_num = st.number_input(
            "Maximum number of results", min_value=5, max_value=100, value=10, step=5
        )
        weight_stars = st.slider(
            "Weight of stars in search",
            min_value=0.0,
            max_value=1.0,
            value=1.0,
            step=0.1,
        )

        weight_genres = st.slider(
            "Weight of genres in search",
            min_value=0.0,
            max_value=1.0,
            value=1.0,
            step=0.1,
        )

        weight_summary = st.slider(
            "Weight of summary in search",
            min_value=0.0,
            max_value=1.0,
            value=1.0,
            step=0.1,
        )
        slider_ = st.slider("Select the number of top movies to show", 1, 10, 5)

        search_weights = [weight_stars, weight_genres, weight_summary]
        search_method = st.selectbox(
            "Search method", ("ltn.lnn", "ltc.lnc", "OkapiBM25", "unigram")
        )

        unigram_smoothing = None
        alpha, lamda = None, None
        if search_method == "unigram":
            unigram_smoothing = st.selectbox(
                "Smoothing method",
                ("naive", "bayes", "mixture"),
            )
            if unigram_smoothing == "bayes":
                alpha = st.slider(
                    "Alpha",
                    min_value=0.0,
                    max_value=1.0,
                    value=0.5,
                    step=0.1,
                )
            if unigram_smoothing == "mixture":
                alpha = st.slider(
                    "Alpha",
                    min_value=0.0,
                    max_value=1.0,
                    value=0.5,
                    step=0.1,
                )
                lamda = st.slider(
                    "Lambda",
                    min_value=0.0,
                    max_value=1.0,
                    value=0.5,
                    step=0.1,
                )

    if "search_results" not in st.session_state:
        st.session_state["search_results"] = []

    search_button = st.button("Search!")
    filter_button = st.button("Filter movies by ranking")

    search_handling(
        search_button,
        search_term,
        search_max_num,
        search_weights,
        search_method,
        unigram_smoothing,
        alpha,
        lamda,
        filter_button,
        slider_,
    )


if __name__ == "__main__":
    main()<|MERGE_RESOLUTION|>--- conflicted
+++ resolved
@@ -6,19 +6,14 @@
 import time
 from enum import Enum
 import random
-<<<<<<< HEAD
 from Logic.core.snippet import Snippet
+from Logic.core.link_analysis.analyzer import LinkAnalyzer
+from Logic.core.indexer.index_reader import Index_reader, Indexes
+
 snippet_obj = Snippet(
     number_of_words_on_each_side=5,
     path="Logic/core/preprocess/stopwords.txt"
 )  # You can change this parameter, if needed.
-=======
-from Logic.core.utility.snippet import Snippet
-from Logic.core.link_analysis.analyzer import LinkAnalyzer
-from Logic.core.indexer.index_reader import Index_reader, Indexes
-
-snippet_obj = Snippet()
->>>>>>> c9c2d2e3
 
 
 class color(Enum):
@@ -138,7 +133,7 @@
         return
 
     if search_button:
-        corrected_query = utils.correct_text(search_term, utils.all_documents)
+        corrected_query = utils.correct_text(search_term, utils.movies_dataset)
 
         if corrected_query != search_term:
             st.warning(f"Your search terms were corrected to: {corrected_query}")
@@ -166,43 +161,43 @@
 
             search_time(start_time, end_time)
 
-        for i in range(len(result)):
-            card = st.columns([3, 1])
-            info = utils.get_movie_by_id(result[i][0], utils.movies_dataset)
-            with card[0].container():
-                st.title(info["title"])
-                st.markdown(f"[Link to movie]({info['URL']})")
-                st.write(f"Relevance Score: {result[i][1]}")
-                st.markdown(
-                    f"<b><font size = '4'>Summary:</font></b> {get_summary_with_snippet(info, search_term)}",
-                    unsafe_allow_html=True,
-                )
-
-            with st.container():
-                st.markdown("**Directors:**")
-                num_authors = len(info["directors"])
-                for j in range(num_authors):
-                    st.text(info["directors"][j])
-
-            with st.container():
-                st.markdown("**Stars:**")
-                num_authors = len(info["stars"])
-                stars = "".join(star + ", " for star in info["stars"])
-                st.text(stars[:-2])
-
-                topic_card = st.columns(1)
-                with topic_card[0].container():
-                    st.write("Genres:")
-                    num_topics = len(info["genres"])
-                    for j in range(num_topics):
-                        st.markdown(
-                            f"<span style='color:{random.choice(list(color)).value}'>{info['genres'][j]}</span>",
-                            unsafe_allow_html=True,
-                        )
-            with card[1].container():
-                st.image(info["Image_URL"], use_column_width=True)
-
-            st.divider()
+            for i in range(len(result)):
+                card = st.columns([3, 1])
+                info = utils.get_movie_by_id(result[i][0], utils.movies_dataset)
+                with card[0].container():
+                    st.title(info["title"])
+                    st.markdown(f"[Link to movie]({info['URL']})")
+                    st.write(f"Relevance Score: {result[i][1]}")
+                    st.markdown(
+                        f"<b><font size = '4'>Summary:</font></b> {get_summary_with_snippet(info, search_term)}",
+                        unsafe_allow_html=True,
+                    )
+
+                with st.container():
+                    st.markdown("**Directors:**")
+                    num_authors = len(info["directors"])
+                    for j in range(num_authors):
+                        st.text(info["directors"][j])
+
+                with st.container():
+                    st.markdown("**Stars:**")
+                    num_authors = len(info["stars"])
+                    stars = "".join(star + ", " for star in info["stars"])
+                    st.text(stars[:-2])
+
+                    topic_card = st.columns(1)
+                    with topic_card[0].container():
+                        st.write("Genres:")
+                        num_topics = len(info["genres"])
+                        for j in range(num_topics):
+                            st.markdown(
+                                f"<span style='color:{random.choice(list(color)).value}'>{info['genres'][j]}</span>",
+                                unsafe_allow_html=True,
+                            )
+                with card[1].container():
+                    st.image(info["Image_URL"], use_column_width=True)
+
+                st.divider()
 
         st.session_state["search_results"] = result
         if "filter_state" in st.session_state:
