# MIR-2024-Project
<img src="./IMDB_Logo.jpeg" alt="IMDb Logo" width="100%" height="auto" />
This is the repository for Modern Information Retrieval Course, Instructed by Dr. Mahdieh Soleymani Baghshah at Sharif University of Technology.

## What is this project about?
One of the ways to compare movies and understand which one is a better choice for you, is through websites with this purpose and using appropriate information retrieval methods.

In this phase of project, we begin our journey towards building an information retrieval system for [IMDb](https://www.imdb.com/) website. In this phase, we crawl the required datas from [IMDb](https://www.imdb.com/) and do some preprocessing on them. [IMDb](https://www.imdb.com/) has one of the reachest datasets of movies (with their ratings, comments, actors and etc.).

## A note on forking this repository
You should make a **private** repository in your personal github account in order to push your answers and also, for TAs being able to track your work. Please choose `Use this Template` in this repository and choose `Create a new repository`. Make sure you make your repository **private**.

In order to be able to get the new changes and files from our main repository into your own repository, you should add this repository as a remote:
```bash
git remote add template [URL of the template repo]
```
and then, you can simply run `git fetch` to update the changes whenever you want:
```bash
git fetch --all
```

## General Structure
<<<<<<< HEAD
The project contains 2 main modules: [Logic](./Logic/README.md) and [UI](UI/README.md). The `Logic` module is responsible for doing the main tasks of the project and the `UI` module is responsible for providing a user interface for the user to interact with the system. In each task, you will be told to implement a part or a whole file in one of these modules. Please read the comments for each file and functions inside it to understand what you need to do.

## how to run and test the code
* first of all it is necessary to download all files. to download them follow these instructions
    - find **file links** in this path 'Logic/tests/file links'
    - then go download all links in the file
    - then place each file in its proper place that mentioned in the text file
* after first step, now run the python file **test_phase1.py** to test everything in the first phase
* also to run the UI for first phase pls run these two command in the terminal
```bash
$env:PYTHONPATH += ";E:\MIR\Project\MIR-Project"
```
```bash
streamlit run UI\main.py
```
=======
The project contains 2 main modules: [Logic](./Logic/README.md) and [UI](./UI/README.md). The `Logic` module is responsible for doing the main tasks of the project and the `UI` module is responsible for providing a user interface for the user to interact with the system. In each task, you will be told to implement a part or a whole file in one of these modules. Please read the comments for each file and functions inside it to understand what you need to do.

## Crawled Data
You can find _raw_ crawled data for IMDB movies (which you should've done in Phase 1) [here](https://drive.google.com/file/d/1Lq2zVJlN_B4kUAu4VafQ4jXMIQiAR9vI/view?usp=sharing).

## Contributions
Please create a new issue whenever you find a problem ir you had any suggestions regarding this project. Also, you can create PRs for issues with "student" label.
>>>>>>> c9c2d2e3
<|MERGE_RESOLUTION|>--- conflicted
+++ resolved
@@ -20,7 +20,13 @@
 ```
 
 ## General Structure
-<<<<<<< HEAD
+The project contains 2 main modules: [Logic](./Logic/README.md) and [UI](./UI/README.md). The `Logic` module is responsible for doing the main tasks of the project and the `UI` module is responsible for providing a user interface for the user to interact with the system. In each task, you will be told to implement a part or a whole file in one of these modules. Please read the comments for each file and functions inside it to understand what you need to do.
+
+## Crawled Data
+You can find _raw_ crawled data for IMDB movies (which you should've done in Phase 1) [here](https://drive.google.com/file/d/1Lq2zVJlN_B4kUAu4VafQ4jXMIQiAR9vI/view?usp=sharing).
+
+## Contributions
+Please create a new issue whenever you find a problem ir you had any suggestions regarding this project. Also, you can create PRs for issues with "student" label.
 The project contains 2 main modules: [Logic](./Logic/README.md) and [UI](UI/README.md). The `Logic` module is responsible for doing the main tasks of the project and the `UI` module is responsible for providing a user interface for the user to interact with the system. In each task, you will be told to implement a part or a whole file in one of these modules. Please read the comments for each file and functions inside it to understand what you need to do.
 
 ## how to run and test the code
@@ -35,13 +41,4 @@
 ```
 ```bash
 streamlit run UI\main.py
-```
-=======
-The project contains 2 main modules: [Logic](./Logic/README.md) and [UI](./UI/README.md). The `Logic` module is responsible for doing the main tasks of the project and the `UI` module is responsible for providing a user interface for the user to interact with the system. In each task, you will be told to implement a part or a whole file in one of these modules. Please read the comments for each file and functions inside it to understand what you need to do.
-
-## Crawled Data
-You can find _raw_ crawled data for IMDB movies (which you should've done in Phase 1) [here](https://drive.google.com/file/d/1Lq2zVJlN_B4kUAu4VafQ4jXMIQiAR9vI/view?usp=sharing).
-
-## Contributions
-Please create a new issue whenever you find a problem ir you had any suggestions regarding this project. Also, you can create PRs for issues with "student" label.
->>>>>>> c9c2d2e3
+```